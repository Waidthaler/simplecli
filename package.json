{
  "name": "minicle",
<<<<<<< HEAD
  "version": "1.0.1",
=======
  "version": "1.0.4",
>>>>>>> a6dab196
  "description": "A module for easily processing commandline arguments for most common cases.",
  "main": "minicle.js",
  "scripts": {
    "test": "echo \"Error: no test specified\" && exit 1"
  },
  "repository": {
    "type": "git",
    "url": "https://github.com/Waidthaler/minicle.git"
  },
  "author": "Erich Waidthaler",
  "license": "BSD-2-Clause",
  "dependencies": {},
  "devDependencies": {
    "dumper.js": "^1.3.1"
  }
}<|MERGE_RESOLUTION|>--- conflicted
+++ resolved
@@ -1,10 +1,6 @@
 {
   "name": "minicle",
-<<<<<<< HEAD
-  "version": "1.0.1",
-=======
   "version": "1.0.4",
->>>>>>> a6dab196
   "description": "A module for easily processing commandline arguments for most common cases.",
   "main": "minicle.js",
   "scripts": {
